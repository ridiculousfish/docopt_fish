--- conflicted
+++ resolved
@@ -4,10 +4,6 @@
 #include <assert.h>
 #include <stdint.h>
 #include <stdio.h>
-<<<<<<< HEAD
-#include <tuple>
-=======
->>>>>>> 59f238c2
 #include <cstring>
 #include <vector>
 #include <array>
